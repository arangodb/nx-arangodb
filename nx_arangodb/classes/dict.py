--- conflicted
+++ resolved
@@ -1209,18 +1209,12 @@
             self.graph,
             load_node_dict=False,
             load_adj_dict=True,
-<<<<<<< HEAD
-            is_directed=self.is_directed,
-            is_multigraph=self.is_multigraph,
-            load_coo=False,
-=======
             load_coo=False,
             load_all_vertex_attributes=False,  # not used
             load_all_edge_attributes=True,
-            is_directed=False,  # TODO: Abstract based on Graph type
-            is_multigraph=False,  # TODO: Abstract based on Graph type
+            is_directed=self.is_directed,
+            is_multigraph=self.is_multigraph,
             symmetrize_edges_if_directed=False,  # TODO: Abstract based on Graph type
->>>>>>> e3342f86
         )
 
         for src_node_id, inner_dict in adj_dict.items():
