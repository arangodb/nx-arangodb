--- conflicted
+++ resolved
@@ -42,15 +42,10 @@
     def __init__(
         self,
         graph_name: str | None = None,
-<<<<<<< HEAD
         default_node_type: str = "node",
         edge_type_func: Callable[[str, str], str] = lambda u, v: f"{u}_to_{v}",
         db: StandardDatabase | None = None,
-=======
-        # default_node_type: str = "node",
-        # edge_type_func: Callable[[str, str], str] = lambda u, v: f"{u}_to_{v}",
         symmetrize_edges: bool = False,
->>>>>>> e3342f86
         *args: Any,
         **kwargs: Any,
     ):
@@ -64,6 +59,7 @@
         self._succ.traversal_direction = "OUTBOUND"
         self._pred.mirror = self._succ
         self._pred.traversal_direction = "INBOUND"
+        self.symmetrize_edges = symmetrize_edges
 
     #######################
     # Init helper methods #
@@ -83,16 +79,9 @@
         - edge_attr_dict_factory (attributes of the edges in the graph)
         """
 
-<<<<<<< HEAD
         base_args = (self.db, self.adb_graph)
         node_args = (*base_args, self.default_node_type)
         adj_args = (*node_args, self.edge_type_func, "digraph")
-=======
-        self.src_indices: npt.NDArray[np.int64] | None = None
-        self.dst_indices: npt.NDArray[np.int64] | None = None
-        self.edge_indices: npt.NDArray[np.int64] | None = None
-        self.vertex_ids_to_index: dict[str, int] | None = None
->>>>>>> e3342f86
 
         self.graph_attr_dict_factory = graph_dict_factory(*base_args)
         self.node_dict_factory = node_dict_factory(*node_args)
@@ -106,18 +95,10 @@
     # nx.DiGraph Overides #
     #######################
 
-<<<<<<< HEAD
     # TODO?
     # @cached_property
     # def in_edges(self):
     # pass
-=======
-        self.symmetrize_edges = symmetrize_edges
-
-    ###########
-    # Getters #
-    ###########
->>>>>>> e3342f86
 
     # TODO?
     # @cached_property
