from typing import Any, Callable, ClassVar

import networkx as nx
from arango.database import StandardDatabase

import nx_arangodb as nxadb
from nx_arangodb.classes.graph import Graph
from nx_arangodb.logger import logger

from .dict.adj import AdjListOuterDict
from .enum import TraversalDirection
from .function import get_node_id

networkx_api = nxadb.utils.decorators.networkx_class(nx.DiGraph)  # type: ignore

__all__ = ["DiGraph"]


class DiGraph(Graph, nx.DiGraph):
    __networkx_backend__: ClassVar[str] = "arangodb"  # nx >=3.2
    __networkx_plugin__: ClassVar[str] = "arangodb"  # nx <3.2

    @classmethod
    def to_networkx_class(cls) -> type[nx.DiGraph]:
        return nx.DiGraph  # type: ignore[no-any-return]

    def __init__(
        self,
        incoming_graph_data: Any = None,
        name: str | None = None,
        default_node_type: str | None = None,
        edge_type_key: str = "_edge_type",
        edge_type_func: Callable[[str, str], str] | None = None,
        edge_collections_attributes: set[str] | None = None,
        db: StandardDatabase | None = None,
        read_parallelism: int = 10,
        read_batch_size: int = 100000,
        write_batch_size: int = 50000,
        write_async: bool = True,
        symmetrize_edges: bool = False,
        use_experimental_views: bool = False,
        *args: Any,
        **kwargs: Any,
    ):
        super().__init__(
            incoming_graph_data,
            name,
            default_node_type,
            edge_type_key,
            edge_type_func,
            edge_collections_attributes,
            db,
            read_parallelism,
            read_batch_size,
            write_batch_size,
            write_async,
            symmetrize_edges,
            use_experimental_views,
            *args,
            **kwargs,
        )

        if self.graph_exists_in_db:
            self.clear_edges = self.clear_edges_override
            self.add_node = self.add_node_override
            self.remove_node = self.remove_node_override
<<<<<<< HEAD

        if (
            not self.is_multigraph()
            and incoming_graph_data is not None
            and not self._loaded_incoming_graph_data
        ):
            nx.convert.to_networkx_graph(incoming_graph_data, create_using=self)
=======
>>>>>>> 75a3660e

    #######################
    # nx.DiGraph Overides #
    #######################

    # TODO?
    # @cached_property
    # def in_edges(self):
    # pass

    # TODO?
    # @cached_property
    # def out_edges(self):
    # pass

    def clear_edges_override(self):
        logger.info("Note that clearing edges ony erases the edges in the local cache")
        for predecessor_dict in self._pred.data.values():
            predecessor_dict.clear()

        super().clear_edges()

    def add_node_override(self, node_for_adding, **attr):
        if node_for_adding not in self._succ:
            if node_for_adding is None:
                raise ValueError("None cannot be a node")

            self._succ[node_for_adding] = self.adjlist_inner_dict_factory()
            self._pred[node_for_adding] = self.adjlist_inner_dict_factory()

            ######################
            # NOTE: monkey patch #
            ######################

            # Old:
            # attr_dict = self._node[node_for_adding] = self.node_attr_dict_factory()
            # attr_dict.update(attr)

            # New:
            self._node[node_for_adding] = self.node_attr_dict_factory()
            self._node[node_for_adding].update(attr)

            # Reason:
            # Invoking `update` on the `attr_dict` without `attr_dict.node_id` being set
            # i.e trying to update a node's attributes before we know _which_ node it is

            ###########################

        else:
            self._node[node_for_adding].update(attr)

        nx._clear_cache(self)

    def remove_node_override(self, n):
        if isinstance(n, (str, int)):
            n = get_node_id(str(n), self.default_node_type)

        try:

            ######################
            # NOTE: monkey patch #
            ######################

            # Old:
            # nbrs = self._succ[n]

            # New:
            nbrs_succ = list(self._succ[n])
            nbrs_pred = list(self._pred[n])

            # Reason:
            # We need to fetch the outbound/inbound edges _prior_ to deleting the node,
            # as node deletion will already take care of deleting edges

            ###########################

            del self._node[n]
        except KeyError as err:  # NetworkXError if n not in self
            raise nx.NetworkXError(f"The node {n} is not in the digraph.") from err
        for u in nbrs_succ:
            del self._pred[u][n]  # remove all edges n-u in digraph
        del self._succ[n]  # remove node from succ
        for u in nbrs_pred:
            ######################
            # NOTE: Monkey patch #
            ######################

            # Old: Nothing

            # New:
            if u == n:
                continue  # skip self loops

            # Reason: We need to skip self loops, as they are
            # already taken care of in the previous step. This
            # avoids getting a KeyError on the next line.

            ###########################

            del self._succ[u][n]  # remove all edges n-u in digraph
        del self._pred[n]  # remove node from pred
        nx._clear_cache(self)<|MERGE_RESOLUTION|>--- conflicted
+++ resolved
@@ -64,7 +64,6 @@
             self.clear_edges = self.clear_edges_override
             self.add_node = self.add_node_override
             self.remove_node = self.remove_node_override
-<<<<<<< HEAD
 
         if (
             not self.is_multigraph()
@@ -72,8 +71,6 @@
             and not self._loaded_incoming_graph_data
         ):
             nx.convert.to_networkx_graph(incoming_graph_data, create_using=self)
-=======
->>>>>>> 75a3660e
 
     #######################
     # nx.DiGraph Overides #
