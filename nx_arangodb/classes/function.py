"""
A collection of CRUD functions for the ArangoDB graph database.
Used by the nx_arangodb Graph, DiGraph, MultiGraph, and MultiDiGraph classes.
"""

from __future__ import annotations

<<<<<<< HEAD
from typing import Any, Callable, Generator, Tuple
=======
from typing import Any, Callable, Optional, Tuple
>>>>>>> 61d75dfa

import networkx as nx
from arango import ArangoError, DocumentInsertError
from arango.collection import StandardCollection
from arango.cursor import Cursor
from arango.database import StandardDatabase
from arango.graph import Graph
from phenolrs.networkx import NetworkXLoader
from phenolrs.networkx.typings import (
    ArangoIDtoIndex,
    DiGraphAdjDict,
    DstIndices,
    EdgeIndices,
    EdgeValuesDict,
    GraphAdjDict,
    MultiDiGraphAdjDict,
    MultiGraphAdjDict,
    NodeDict,
    SrcIndices,
)

from nx_arangodb.logger import logger

from ..exceptions import AQLMultipleResultsFound, InvalidTraversalDirection
from .enum import GraphType


def do_load_all_edge_attributes(attributes: set[str]) -> bool:
    if len(attributes) == 0:
        return True

    return False


def get_arangodb_graph(
    adb_graph: Graph,
    load_node_dict: bool,
    load_adj_dict: bool,
    load_coo: bool,
    edge_collections_attributes: set[str],
    load_all_vertex_attributes: bool,
    load_all_edge_attributes: bool,
    is_directed: bool,
    is_multigraph: bool,
    symmetrize_edges_if_directed: bool,
) -> Tuple[
    NodeDict,
    GraphAdjDict | DiGraphAdjDict | MultiGraphAdjDict | MultiDiGraphAdjDict,
    SrcIndices,
    DstIndices,
    EdgeIndices,
    ArangoIDtoIndex,
    EdgeValuesDict,
]:
    """Pulls the graph from the database, assuming the graph exists.

    Returns the following representations:
    - Node dictionary (nx.Graph)
    - Adjacency dictionary (nx.Graph)
    - Source Indices (COO)
    - Destination Indices (COO)
    - Node-ID-to-index mapping (COO)
    """
    v_cols = adb_graph.vertex_collections()
    edge_definitions = adb_graph.edge_definitions()
    e_cols = {c["edge_collection"] for c in edge_definitions}

    metagraph: dict[str, dict[str, Any]] = {
        "vertexCollections": {col: set() for col in v_cols},
        "edgeCollections": {col: edge_collections_attributes for col in e_cols},
    }

    if not any((load_node_dict, load_adj_dict, load_coo)):
        raise ValueError("At least one of the load flags must be True.")

    if not load_node_dict:
        metagraph["vertexCollections"] = {}

    if not load_adj_dict and not load_coo:
        metagraph["edgeCollections"] = {}

    config = nx.config.backends.arangodb
    assert config.db_name
    assert config.host
    assert config.username
    assert config.password

    res_do_load_all_edge_attributes = do_load_all_edge_attributes(
        edge_collections_attributes
    )

    if res_do_load_all_edge_attributes is not load_all_edge_attributes:
        if len(edge_collections_attributes) > 0:
            raise ValueError(
                "You have specified to load at least one specific edge attribute"
                " and at the same time set the parameter `load_all_vertex_attributes`"
                " to true. This combination is not allowed."
            )
        else:
            # We need this case as the user wants by purpose to not load any edge data
            res_do_load_all_edge_attributes = load_all_edge_attributes

    (
        node_dict,
        adj_dict,
        src_indices,
        dst_indices,
        edge_indices,
        vertex_ids_to_index,
        edge_values,
    ) = NetworkXLoader.load_into_networkx(
        config.db_name,
        metagraph=metagraph,
        hosts=[config.host],
        username=config.username,
        password=config.password,
        load_adj_dict=load_adj_dict,
        load_coo=load_coo,
        load_all_vertex_attributes=load_all_vertex_attributes,
        load_all_edge_attributes=res_do_load_all_edge_attributes,
        is_directed=is_directed,
        is_multigraph=is_multigraph,
        symmetrize_edges_if_directed=symmetrize_edges_if_directed,
        parallelism=config.read_parallelism,
        batch_size=config.read_batch_size,
    )

    return (
        node_dict,
        adj_dict,
        src_indices,
        dst_indices,
        edge_indices,
        vertex_ids_to_index,
        edge_values,
    )


def json_serializable(cls):
    def to_dict(self):
        return {
            key: dict(value) if isinstance(value, cls) else value
            for key, value in self.data.items()
        }

    cls.to_dict = to_dict
    return cls


def key_is_string(func: Callable[..., Any]) -> Any:
    """Decorator to check if the key is a string."""

    def wrapper(self: Any, key: Any, *args: Any, **kwargs: Any) -> Any:
        """"""
        if key is None:
            raise ValueError("Key cannot be None.")

        if not isinstance(key, str):
            if not isinstance(key, (int, float)):
                raise TypeError(f"{key} cannot be casted to string.")

            key = str(key)

        return func(self, key, *args, **kwargs)

    return wrapper


def key_is_int(func: Callable[..., Any]) -> Any:
    """Decorator to check if the key is an integer."""

    def wrapper(self: Any, key: Any, *args: Any, **kwargs: Any) -> Any:
        """"""
        if not isinstance(key, int):
            raise TypeError(f"{key} must be an integer.")

        return func(self, key, *args, **kwargs)

    return wrapper


def key_is_adb_id_or_int(func: Callable[..., Any]) -> Any:
    """Decorator to check if the key is an ArangoDB ID."""

    def wrapper(self: Any, key: Any, *args: Any, **kwargs: Any) -> Any:
        """"""
        if isinstance(key, str):
            if key != "-1" and "/" not in key:
                raise ValueError(f"{key} is not an ArangoDB ID.")

        elif isinstance(key, int):
            m = "Edge order is not guaranteed when using int as an edge key. It may raise a KeyError. Use at your own risk."  # noqa
            logger.warning(m)

        else:
            raise TypeError(f"{key} is not an ArangoDB Edge _id or integer.")

        return func(self, key, *args, **kwargs)

    return wrapper


def logger_debug(func: Callable[..., Any]) -> Any:
    """Decorator to log debug messages."""

    def wrapper(self: Any, *args: Any, **kwargs: Any) -> Any:
        logger.debug(f"{type(self)}.{func.__name__} - {args} - {kwargs}")
        return func(self, *args, **kwargs)

    return wrapper


def keys_are_strings(func: Callable[..., Any]) -> Any:
    """Decorator to check if the keys are strings."""

    def wrapper(self: Any, data: Any, *args: Any, **kwargs: Any) -> Any:
        data_dict = {}

        items: Any
        if isinstance(data, dict):
            items = data.items()
        elif isinstance(data, zip):
            items = list(data)
        else:
            raise TypeError(f"Decorator found unsupported type: {type(data)}.")

        for key, value in items:
            if not isinstance(key, str):
                if not isinstance(key, (int, float)):
                    raise TypeError(f"{key} cannot be casted to string.")

                key = str(key)

            data_dict[key] = value

        return func(self, data_dict, *args, **kwargs)

    return wrapper


RESERVED_KEYS = {"_id", "_key", "_rev", "_from", "_to"}


def key_is_not_reserved(func: Callable[..., Any]) -> Any:
    """Decorator to check if the key is not reserved."""

    def wrapper(self: Any, key: str, *args: Any, **kwargs: Any) -> Any:
        if key in RESERVED_KEYS:
            raise KeyError(f"'{key}' is a reserved key.")

        return func(self, key, *args, **kwargs)

    return wrapper


def keys_are_not_reserved(func: Any) -> Any:
    """Decorator to check if the keys are not reserved."""

    def wrapper(
        self: Any, data: dict[Any, Any] | zip[Any], *args: Any, **kwargs: Any
    ) -> Any:
        keys: Any
        if isinstance(data, dict):
            keys = data.keys()
        elif isinstance(data, zip):
            keys = (key for key, _ in list(data))
        else:
            raise TypeError(f"Decorator found unsupported type: {type(data)}.")

        for key in keys:
            if key in RESERVED_KEYS:
                raise KeyError(f"'{key}' is a reserved key.")

        return func(self, data, *args, **kwargs)

    return wrapper


def create_collection(
    db: StandardDatabase, collection_name: str, edge: bool = False
) -> StandardCollection:
    """Creates a collection if it does not exist and returns it."""
    if not db.has_collection(collection_name):
        db.create_collection(collection_name, edge=edge)

    return db.collection(collection_name)


def aql(
    db: StandardDatabase, query: str, bind_vars: dict[str, Any], **kwargs: Any
) -> Cursor:
    """Executes an AQL query and returns the cursor."""
    return db.aql.execute(query, bind_vars=bind_vars, stream=True, **kwargs)


def aql_as_list(
    db: StandardDatabase, query: str, bind_vars: dict[str, Any], **kwargs: Any
) -> list[Any]:
    """Executes an AQL query and returns the results as a list."""
    return list(aql(db, query, bind_vars, **kwargs))


def aql_single(
    db: StandardDatabase, query: str, bind_vars: dict[str, Any]
) -> Any | None:
    """Executes an AQL query and returns the first result."""
    result = aql_as_list(db, query, bind_vars)
    if len(result) == 0:
        return None

    if len(result) > 1:
        raise AQLMultipleResultsFound(f"Multiple results found: {result}")

    return result[0]


def aql_doc_has_key(
    db: StandardDatabase, id: str, key: str, nested_keys: list[str] = []
) -> bool:
    """Checks if a document has a key."""
    nested_keys_str = "." + ".".join(nested_keys) if nested_keys else ""
    query = f"RETURN HAS(DOCUMENT(@id){nested_keys_str}, @key)"
    bind_vars = {"id": id, "key": key}
    result = aql_single(db, query, bind_vars)
    return bool(result) if result is not None else False


def aql_doc_get_key(
    db: StandardDatabase, id: str, key: str, nested_keys: list[str] = []
) -> Any | None:
    """Gets a key from a document."""
    nested_keys_str = "." + ".".join(nested_keys) if nested_keys else ""
    query = f"RETURN DOCUMENT(@id){nested_keys_str}.@key"
    bind_vars = {"id": id, "key": key}
    return aql_single(db, query, bind_vars)


def aql_doc_get_items(
    db: StandardDatabase, id: str, nested_key: list[str] = []
) -> dict[str, Any]:
    """Gets the items of a document."""
    nested_key_str = "." + ".".join(nested_key) if nested_key else ""
    query = f"RETURN DOCUMENT(@id){nested_key_str}"
    bind_vars = {"id": id}
    result = aql_single(db, query, bind_vars)
    return result or {}


def aql_doc_get_keys(
    db: StandardDatabase, id: str, nested_keys: list[str] = []
) -> list[str]:
    """Gets the keys of a document."""
    nested_keys_str = "." + ".".join(nested_keys) if nested_keys else ""
    query = f"RETURN ATTRIBUTES(DOCUMENT(@id){nested_keys_str})"
    bind_vars = {"id": id}
    result = aql_single(db, query, bind_vars)
    return list(result or [])


def aql_doc_get_length(
    db: StandardDatabase, id: str, nested_keys: list[str] = []
) -> int:
    """Gets the length of a document."""
    nested_keys_str = "." + ".".join(nested_keys) if nested_keys else ""
    query = f"RETURN LENGTH(DOCUMENT(@id){nested_keys_str})"
    bind_vars = {"id": id}
    result = aql_single(db, query, bind_vars)
    return int(result or 0)


def aql_edge_exists(
    db: StandardDatabase,
    src_node_id: str,
    dst_node_id: str,
    graph_name: str,
    direction: str,
) -> bool | None:
    return aql_edge(
        db,
        src_node_id,
        dst_node_id,
        graph_name,
        direction,
        return_clause="true",
        limit_one=True,
        can_return_multiple=False,
    )


def aql_edge_get(
    db: StandardDatabase,
    src_node_id: str,
    dst_node_id: str,
    graph_name: str,
    direction: str,
    can_return_multiple: bool = False,
) -> Any | None:
    return_clause = "UNSET(e, '_rev')"
    if direction == "ANY":
        return_clause = f"DISTINCT {return_clause}"

    return aql_edge(
        db,
        src_node_id,
        dst_node_id,
        graph_name,
        direction,
        return_clause=return_clause,
        limit_one=False,
        can_return_multiple=can_return_multiple,
    )


def aql_edge_id(
    db: StandardDatabase,
    src_node_id: str,
    dst_node_id: str,
    graph_name: str,
    direction: str,
    can_return_multiple: bool = False,
) -> Any | None:
    return_clause = "DISTINCT e._id" if direction == "ANY" else "e._id"
    return aql_edge(
        db,
        src_node_id,
        dst_node_id,
        graph_name,
        direction,
        return_clause=return_clause,
        limit_one=False,
        can_return_multiple=can_return_multiple,
    )


def aql_edge_count_src(
    db: StandardDatabase,
    src_node_id: str,
    graph_name: str,
    direction: str,
) -> int:
    query = f"""
        RETURN LENGTH(
            FOR v, e IN 1..1 {direction} @src_node_id GRAPH @graph_name
                RETURN DISTINCT e._id
        )
    """

    bind_vars = {
        "src_node_id": src_node_id,
        "graph_name": graph_name,
    }

    result = aql_single(db, query, bind_vars)

    return int(result) if result is not None else 0


def aql_edge_count_src_dst(
    db: StandardDatabase,
    src_node_id: str,
    dst_node_id: str,
    graph_name: str,
    direction: str,
) -> int:
    filter_clause = aql_edge_direction_filter(direction)

    query = f"""
        FOR v, e IN 1..1 {direction} @src_node_id GRAPH @graph_name
            FILTER {filter_clause}
            COLLECT WITH COUNT INTO length
            RETURN length
    """

    bind_vars = {
        "src_node_id": src_node_id,
        "dst_node_id": dst_node_id,
        "graph_name": graph_name,
    }

    result = aql_single(db, query, bind_vars)

    return int(result) if result is not None else 0


def aql_edge_direction_filter(direction: str) -> str:
    if direction == "INBOUND":
        return "e._from == @dst_node_id"
    if direction == "OUTBOUND":
        return "e._to == @dst_node_id"
    if direction == "ANY":
        return """
            (e._from == @dst_node_id AND e._to == @src_node_id)
            OR (e._to == @dst_node_id AND e._from == @src_node_id)
        """
    raise InvalidTraversalDirection(f"Invalid direction: {direction}")


def aql_edge(
    db: StandardDatabase,
    src_node_id: str,
    dst_node_id: str,
    graph_name: str,
    direction: str,
    return_clause: str,
    limit_one: bool,
    can_return_multiple: bool,
) -> Any | None:
    if limit_one and can_return_multiple:
        raise ValueError("Cannot return multiple results limit_one=True.")

    filter_clause = aql_edge_direction_filter(direction)
    limit_one_clause = "LIMIT 1" if limit_one else ""
    # sort_by_id_clause = "SORT e._id" if can_return_multiple else ""
    query = f"""
        FOR v, e IN 1..1 {direction} @src_node_id GRAPH @graph_name
            FILTER {filter_clause}
            {limit_one_clause}
            RETURN {return_clause}
    """

    bind_vars = {
        "src_node_id": src_node_id,
        "dst_node_id": dst_node_id,
        "graph_name": graph_name,
    }

    return (
        aql_as_list(db, query, bind_vars)
        if can_return_multiple
        else aql_single(db, query, bind_vars)
    )


def aql_fetch_data(
    db: StandardDatabase,
    collections: list[str],
    data: str,
    default: Any,
) -> Generator[dict[str, Any], None, None]:
    bind_vars = {"data": data, "default": default}
    query = """
        FOR doc IN @@collection
            RETURN [doc._id, doc.@data or @default]
    """

    for collection in collections:
        bind_vars["@collection"] = collection
        yield from aql(db, query, bind_vars)


def aql_fetch_data_edge(
    db: StandardDatabase,
    collections: list[str],
    data: str,
    default: Any,
) -> Generator[tuple[str, str, Any], None, None]:
    bind_vars = {"data": data, "default": default}
    query = """
        FOR doc IN @@collection
            RETURN [doc._from, doc._to, doc.@data or @default]
    """

    for collection in collections:
        bind_vars["@collection"] = collection
        for item in aql(db, query, bind_vars):
            yield tuple(item)


def doc_update(
    db: StandardDatabase, id: str, data: dict[str, Any], **kwargs: Any
) -> None:
    """Updates a document in the collection."""
    db.update_document({**data, "_id": id}, keep_none=False, silent=True, **kwargs)


def doc_delete(db: StandardDatabase, id: str, **kwargs: Any) -> None:
    """Deletes a document from the collection."""
    db.delete_document(id, silent=True, **kwargs)


def doc_insert(
    db: StandardDatabase,
    collection: str,
    id: str,
    data: dict[str, Any] = {},
    **kwargs: Any,
) -> dict[str, Any]:
    """Inserts a document into a collection."""
    result: dict[str, Any] = db.insert_document(
        collection, {**data, "_id": id}, overwrite=True, **kwargs
    )

    del result["_rev"]

    return result


def doc_get_or_insert(
    db: StandardDatabase, collection: str, id: str, **kwargs: Any
) -> dict[str, Any]:
    """Loads a document if existing, otherwise inserts it & returns it."""
    if db.has_document(id):
        result: dict[str, Any] = db.document(id)
        del result["_rev"]
        return result

    return doc_insert(db, collection, id, **kwargs)


def vertex_get(graph: Graph, id: str) -> dict[str, Any] | None:
    """Gets a vertex from the graph."""
    vertex: dict[str, Any] | None = graph.vertex(id)
    if vertex is None:
        return None

    del vertex["_rev"]
    return vertex


def edge_get(graph: Graph, id: str) -> dict[str, Any] | None:
    """Gets an edge from the graph."""
    edge: dict[str, Any] | None = graph.edge(id)
    if edge is None:
        return None

    del edge["_rev"]

    return edge


def edge_link(
    graph: Graph, collection: str, src_id: str, dst_id: str, data: dict[str, Any]
) -> dict[str, Any]:
    """Links two vertices via an edge."""
    edge: dict[str, Any] = graph.link(collection, src_id, dst_id, data)
    del edge["_rev"]
    return edge


def get_node_id(key: str, default_node_type: str) -> str:
    """Gets the node ID."""
    return key if "/" in key else f"{default_node_type}/{key}"


def get_node_type_and_id(key: str, default_node_type: str) -> tuple[str, str]:
    """Gets the node type and ID."""
    if "/" in key:
        return key.split("/")[0], key

    return default_node_type, f"{default_node_type}/{key}"


def get_update_dict(
    parent_keys: list[str], update_dict: dict[str, Any]
) -> dict[str, Any]:
    if parent_keys:
        for key in reversed(parent_keys):
            update_dict = {key: update_dict}

    return update_dict


class ArangoDBBatchError(ArangoError):
    def __init__(self, errors):
        self.errors = errors
        super().__init__(self._format_errors())

    def _format_errors(self):
        return "\n".join(str(error) for error in self.errors)


def check_list_for_errors(lst):
    for element in lst:
        if element is type(bool):
            if element is False:
                return False

        elif isinstance(element, list):
            for sub_element in element:
                if isinstance(sub_element, DocumentInsertError):
                    return False

    return True


def is_arangodb_id(key):
    return "/" in key


def get_arangodb_collection_key_tuple(key):
    if not is_arangodb_id(key):
        raise ValueError(f"Invalid ArangoDB key: {key}")
    return key.split("/", 1)


def extract_arangodb_collection_name(arangodb_id: str) -> str:
    if not is_arangodb_id(arangodb_id):
        raise ValueError(f"Invalid ArangoDB key: {arangodb_id}")
    return arangodb_id.split("/")[0]


def read_collection_name_from_local_id(
    local_id: Optional[str], default_collection: str
) -> str:
    if local_id is None:
        print("local_id is None, cannot read collection name.")
        return ""

    if is_arangodb_id(local_id):
        return extract_arangodb_collection_name(local_id)

    assert default_collection is not None
    assert default_collection != ""
    return default_collection


def separate_nodes_by_collections(nodes: Any, default_collection: str) -> Any:
    """
    Separate the dictionary into collections based on whether keys contain '/'.
    :param nodes:
        The input dictionary with keys that may or may not contain '/'.
    :param default_collection:
        The name of the default collection for keys without '/'.
    :return: A dictionary where the keys are collection names and the
        values are dictionaries of key-value pairs belonging to those
        collections.
    """
    separated: Any = {}

    for key, value in nodes.items():
        if is_arangodb_id(key):
            collection, doc_key = get_arangodb_collection_key_tuple(key)
            if collection not in separated:
                separated[collection] = {}
            separated[collection][doc_key] = value
        else:
            if default_collection not in separated:
                separated[default_collection] = {}
            separated[default_collection][key] = value

    return separated


def transform_local_documents_for_adb(original_documents):
    """
    Transform original documents into a format suitable for UPSERT
    operations in ArangoDB.
    :param original_documents: Original documents in the format
                                 {'key': {'any-attr-key': 'any-attr-value'}}.
    :return: List of documents with '_key' attribute and additional attributes.
    """
    transformed_documents = []

    for key, values in original_documents.items():
        transformed_doc = {"_key": key}
        transformed_doc.update(values)
        transformed_documents.append(transformed_doc)

    return transformed_documents


def upsert_collection_documents(db: StandardDatabase, separated: Any) -> Any:
    """
    Process each collection in the separated dictionary.
    :param db: The ArangoDB database object.
    :param separated: A dictionary where the keys are collection names and the
                      values are dictionaries
                      of key-value pairs belonging to those collections.
    :return: A list of results from the insert_many operation.
     If inserting a document fails, the exception is not raised but
     returned as an object in the result list.
    """

    results = []

    for collection_name, documents in separated.items():
        collection = db.collection(collection_name)
        transformed_documents = transform_local_documents_for_adb(documents)
        results.append(
            collection.insert_many(
                transformed_documents, silent=False, overwrite_mode="update"
            )
        )

    return results


def separate_edges_by_collections_graph(edges: Any, default_node_type: str) -> Any:
    """
    Separate the dictionary into collections for Graph and DiGraph types.
    :param edges: The input dictionary with keys that must contain the real doc id.
    :param default_node_type: The name of the default collection for keys without '/'.
    :return: A dictionary where the keys are collection names and the
        values are dictionaries of key-value pairs belonging to those collections.
    """
    separated: Any = {}

    for from_doc_id, target_dict in edges.items():
        for to_doc_id, edge_doc in target_dict.items():
            assert edge_doc is not None and "_id" in edge_doc
            edge_collection_name = get_node_type_and_id(
                edge_doc["_id"], default_node_type
            )[0]

            if edge_collection_name not in separated:
                separated[edge_collection_name] = []

            edge_doc["_from"] = from_doc_id
            edge_doc["_to"] = to_doc_id

            separated[edge_collection_name].append(edge_doc)

    return separated


def separate_edges_by_collections_multigraph(edges: Any, default_node_type: str) -> Any:
    """
    Separate the dictionary into collections for MultiGraph and MultiDiGraph types.
    :param edges: The input dictionary with keys that must contain the real doc id.
    :param default_node_type: The name of the default collection for keys without '/'.
    :return: A dictionary where the keys are collection names and the
        values are dictionaries of key-value pairs belonging to those collections.
    """
    separated: Any = {}

    for from_doc_id, target_dict in edges.items():
        for to_doc_id, edge_doc in target_dict.items():
            # edge_doc is expected to be a list of edges in Multi(Di)Graph
            for m_edge_id, m_edge_doc in edge_doc.items():
                assert m_edge_doc is not None and "_id" in m_edge_doc
                edge_collection_name = get_node_type_and_id(
                    m_edge_doc["_id"], default_node_type
                )[0]

                if edge_collection_name not in separated:
                    separated[edge_collection_name] = []

                m_edge_doc["_from"] = from_doc_id
                m_edge_doc["_to"] = to_doc_id

                separated[edge_collection_name].append(m_edge_doc)

    return separated


def separate_edges_by_collections(
    edges: Any, graph_type: str, default_node_type: str
) -> Any:
    """
    Wrapper function to separate the dictionary into collections based on graph type.
    :param edges: The input dictionary with keys that must contain the real doc id.
    :param graph_type: The type of graph to create.
    :param default_node_type: The name of the default collection for keys without '/'.
    :return: A dictionary where the keys are collection names and the
        values are dictionaries of key-value pairs belonging to those collections.
    """
    if graph_type in [GraphType.Graph.name, GraphType.DiGraph.name]:
        return separate_edges_by_collections_graph(edges, default_node_type)
    elif graph_type in [GraphType.MultiGraph.name, GraphType.MultiDiGraph.name]:
        return separate_edges_by_collections_multigraph(edges, default_node_type)
    else:
        raise ValueError(f"Unsupported graph type: {graph_type}")


def upsert_collection_edges(db: StandardDatabase, separated: Any) -> Any:
    """
    Process each collection in the separated dictionary.
    :param db: The ArangoDB database object.
    :param separated: A dictionary where the keys are collection names and the
                      values are dictionaries
                      of key-value pairs belonging to those collections.
    :return: A list of results from the insert_many operation.
     If inserting a document fails, the exception is not raised but
     returned as an object in the result list.
    """

    results = []

    for collection_name, documents_list in separated.items():
        collection = db.collection(collection_name)
        results.append(
            collection.insert_many(
                documents_list,
                silent=False,
                overwrite_mode="update",
            )
        )

    return results<|MERGE_RESOLUTION|>--- conflicted
+++ resolved
@@ -5,11 +5,7 @@
 
 from __future__ import annotations
 
-<<<<<<< HEAD
-from typing import Any, Callable, Generator, Tuple
-=======
-from typing import Any, Callable, Optional, Tuple
->>>>>>> 61d75dfa
+from typing import Any, Callable, Optional, Tuple, Generator
 
 import networkx as nx
 from arango import ArangoError, DocumentInsertError
