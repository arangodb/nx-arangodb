--- conflicted
+++ resolved
@@ -116,6 +116,24 @@
     assert config.username
     assert config.password
 
+    res_do_load_all_edge_attributes = do_load_all_edge_attributes(
+        edge_collections_attributes
+    )
+
+    if res_do_load_all_edge_attributes is not load_all_edge_attributes:
+        if (
+            edge_collections_attributes is not None
+            and len(edge_collections_attributes) > 0
+        ):
+            raise ValueError(
+                "You have specified to load at least one specific edge attribute"
+                "and at the same time the parameter `load_all_vertex_attributes` to true."
+                " This combination is not allowed."
+            )
+        else:
+            # We need this case as the user wants by purpose to not load any edge data
+            res_do_load_all_edge_attributes = load_all_edge_attributes
+
     (
         node_dict,
         adj_dict,
@@ -123,11 +141,7 @@
         dst_indices,
         edge_indices,
         vertex_ids_to_index,
-<<<<<<< HEAD
-        _,
-=======
         edge_values,
->>>>>>> 9dc4cc2f
     ) = NetworkXLoader.load_into_networkx(
         config.db_name,
         metagraph=metagraph,
@@ -137,22 +151,12 @@
         load_adj_dict=load_adj_dict,
         load_coo=load_coo,
         load_all_vertex_attributes=load_all_vertex_attributes,
-<<<<<<< HEAD
-        load_all_edge_attributes=do_load_all_edge_attributes(
-            edge_collections_attributes
-        ),
-        is_directed=is_directed,
-        is_multigraph=is_multigraph,
-        symmetrize_edges_if_directed=symmetrize_edges_if_directed,
-        **kwargs,
-=======
-        load_all_edge_attributes=load_all_edge_attributes,
+        load_all_edge_attributes=res_do_load_all_edge_attributes,
         is_directed=is_directed,
         is_multigraph=is_multigraph,
         symmetrize_edges_if_directed=symmetrize_edges_if_directed,
         parallelism=config.read_parallelism,
         batch_size=config.read_batch_size,
->>>>>>> 9dc4cc2f
     )
 
     return (
