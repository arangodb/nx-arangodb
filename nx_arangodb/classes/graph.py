--- conflicted
+++ resolved
@@ -383,16 +383,8 @@
     # def pull(self) -> None:
     #     TODO: what would this look like?
 
-<<<<<<< HEAD
     # def push(self) -> None:
     #     TODO: what would this look like?
-=======
-    # NOTE: OUT OF SERVICE
-    # def chat(self, prompt: str) -> str:
-    #     if self.__qa_chain is None:
-    #         if not self.graph_exists_in_db:
-    #             return "Could not initialize QA chain: Graph does not exist"
->>>>>>> 75a3660e
 
     def chat(
         self, prompt: str, verbose: bool = False, llm: BaseLanguageModel | None = None
