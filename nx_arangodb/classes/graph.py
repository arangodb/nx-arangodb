import os
from functools import cached_property
from typing import Any, Callable, ClassVar

import networkx as nx
import numpy as np
import numpy.typing as npt
from adbnx_adapter import ADBNX_Adapter
from arango import ArangoClient
from arango.cursor import Cursor
from arango.database import StandardDatabase

import nx_arangodb as nxadb
from nx_arangodb.exceptions import (
    DatabaseNotSet,
    EdgeTypeAmbiguity,
    GraphNameNotSet,
    InvalidDefaultNodeType,
)
from nx_arangodb.logger import logger

from .dict import (
    adjlist_inner_dict_factory,
    adjlist_outer_dict_factory,
    edge_attr_dict_factory,
    graph_dict_factory,
    node_attr_dict_factory,
    node_dict_factory,
)
from .reportviews import CustomEdgeView, CustomNodeView

networkx_api = nxadb.utils.decorators.networkx_class(nx.Graph)  # type: ignore

__all__ = ["Graph"]


class Graph(nx.Graph):
    __networkx_backend__: ClassVar[str] = "arangodb"  # nx >=3.2
    __networkx_plugin__: ClassVar[str] = "arangodb"  # nx <3.2

    @classmethod
    def to_networkx_class(cls) -> type[nx.Graph]:
        return nx.Graph  # type: ignore[no-any-return]

    def __init__(
        self,
        graph_name: str | None = None,
        default_node_type: str | None = None,
        edge_type_key: str = "_edge_type",
        edge_type_func: Callable[[str, str], str] | None = None,
        edge_collections_attributes: set[str] | None = None,
        db: StandardDatabase | None = None,
        read_parallelism: int = 10,
        read_batch_size: int = 100000,
        write_batch_size: int = 50000,
        symmetrize_edges: bool = False,
        *args: Any,
        **kwargs: Any,
    ):
        self._db = None
        self._graph_name = None
        self._graph_exists_in_db = False

        self._set_db(db)
        if self._db is not None:
            self._set_graph_name(graph_name)

        # We need to store the data transfer properties as some functions will need them
        self.read_parallelism = read_parallelism
        self.read_batch_size = read_batch_size
        self.write_batch_size = write_batch_size

        self._set_edge_collections_attributes_to_fetch(edge_collections_attributes)

        # NOTE: Need to revisit these...
        # self.maintain_node_dict_cache = False
        # self.maintain_adj_dict_cache = False
        self.use_nx_cache = True
        self.use_coo_cache = True
        # self.__qa_chain = None

        self.src_indices: npt.NDArray[np.int64] | None = None
        self.dst_indices: npt.NDArray[np.int64] | None = None
        self.edge_indices: npt.NDArray[np.int64] | None = None
        self.vertex_ids_to_index: dict[str, int] | None = None

        # Does not apply to undirected graphs
        self.symmetrize_edges = symmetrize_edges

        self.edge_type_key = edge_type_key

        incoming_graph_data = kwargs.get("incoming_graph_data")

        # TODO: Consider this
        # if not self.__graph_name:
        #     if incoming_graph_data is not None:
        #         m = "Must set **graph_name** if passing **incoming_graph_data**"
        #         raise ValueError(m)

        if self._graph_exists_in_db:
            if incoming_graph_data is not None:
                m = "Cannot pass both **incoming_graph_data** and **graph_name** yet if the already graph exists"  # noqa: E501
                raise NotImplementedError(m)

            if edge_type_func is not None:
                m = "Cannot pass **edge_type_func** if the graph already exists"
                raise NotImplementedError(m)

            self.adb_graph = self.db.graph(self._graph_name)
            vertex_collections = self.adb_graph.vertex_collections()
            edge_definitions = self.adb_graph.edge_definitions()

            if default_node_type is None:
                default_node_type = list(vertex_collections)[0]
                logger.info(f"Default node type set to '{default_node_type}'")
            elif default_node_type not in vertex_collections:
                m = f"Default node type '{default_node_type}' not found in graph '{graph_name}'"  # noqa: E501
                raise InvalidDefaultNodeType(m)

            node_types_to_edge_type_map: dict[tuple[str, str], str] = {}
            for e_d in edge_definitions:
                for f in e_d["from_vertex_collections"]:
                    for t in e_d["to_vertex_collections"]:
                        if (f, t) in node_types_to_edge_type_map:
                            # TODO: Should we log a warning at least?
                            continue

                        node_types_to_edge_type_map[(f, t)] = e_d["edge_collection"]

            def edge_type_func(u: str, v: str) -> str:
                try:
                    return node_types_to_edge_type_map[(u, v)]
                except KeyError:
                    m = f"Edge type ambiguity between '{u}' and '{v}'"
                    raise EdgeTypeAmbiguity(m)

            self.edge_type_func = edge_type_func
            self.default_node_type = default_node_type

            self._set_factory_methods()
            self._set_arangodb_backend_config()

        elif self._graph_name:

            prefix = f"{graph_name}_" if graph_name else ""
            if default_node_type is None:
                default_node_type = f"{prefix}node"
            if edge_type_func is None:
                edge_type_func = lambda u, v: f"{u}_to_{v}"  # noqa: E731

            self.edge_type_func = edge_type_func
            self.default_node_type = default_node_type

            # TODO: Parameterize the edge definitions
            # How can we work with a heterogenous **incoming_graph_data**?
            default_edge_type = edge_type_func(default_node_type, default_node_type)
            edge_definitions = [
                {
                    "edge_collection": default_edge_type,
                    "from_vertex_collections": [default_node_type],
                    "to_vertex_collections": [default_node_type],
                }
            ]

            if isinstance(incoming_graph_data, nx.Graph):
                self.adb_graph = ADBNX_Adapter(self.db).networkx_to_arangodb(
                    self._graph_name,
                    incoming_graph_data,
                    edge_definitions=edge_definitions,
                    batch_size=self.write_batch_size,
                    use_async=True,
                )

                # No longer need this (we've already populated the graph)
                del kwargs["incoming_graph_data"]

            else:
                self.adb_graph = self.db.create_graph(
                    self._graph_name,
                    edge_definitions=edge_definitions,
                )

            self._set_factory_methods()
            self._set_arangodb_backend_config()
            logger.info(f"Graph '{graph_name}' created.")
            self._graph_exists_in_db = True

        super().__init__(*args, **kwargs)

    #######################
    # Init helper methods #
    #######################

    def _set_arangodb_backend_config(self) -> None:
        if not all([self._host, self._username, self._password, self._db_name]):
            m = "Must set all environment variables to use the ArangoDB Backend with an existing graph"  # noqa: E501
            raise OSError(m)

        config = nx.config.backends.arangodb
        config.host = self._host
        config.username = self._username
        config.password = self._password
        config.db_name = self._db_name
        config.read_parallelism = self.read_parallelism
        config.read_batch_size = self.read_batch_size
        config.write_batch_size = self.write_batch_size

    def _set_factory_methods(self) -> None:
        """Set the factory methods for the graph, _node, and _adj dictionaries.

        The ArangoDB CRUD operations are handled by the modified dictionaries.

        Handles the creation of the following dictionaries:
        - graph_attr_dict_factory (graph-level attributes)
        - node_dict_factory (nodes in the graph)
        - node_attr_dict_factory (attributes of the nodes in the graph)
        - adjlist_outer_dict_factory (outer dictionary for the adjacency list)
        - adjlist_inner_dict_factory (inner dictionary for the adjacency list)
        - edge_attr_dict_factory (attributes of the edges in the graph)
        """

        base_args = (self.db, self.adb_graph)
        node_args = (*base_args, self.default_node_type)
        adj_args = (
            *node_args,
<<<<<<< HEAD
            self.edge_type_func,
            self.get_edge_attributes,
=======
            self.edge_type_key,
            self.edge_type_func,
>>>>>>> 9dc4cc2f
            self.__class__.__name__,
        )

        self.graph_attr_dict_factory = graph_dict_factory(*base_args)

        self.node_dict_factory = node_dict_factory(*node_args)
        self.node_attr_dict_factory = node_attr_dict_factory(*base_args)

        self.edge_attr_dict_factory = edge_attr_dict_factory(*base_args)
        self.adjlist_inner_dict_factory = adjlist_inner_dict_factory(*adj_args)
        self.adjlist_outer_dict_factory = adjlist_outer_dict_factory(
            *adj_args, self.symmetrize_edges
        )

<<<<<<< HEAD
    def _create_default_collections(self) -> None:
        if self.default_node_type not in self.adb_graph.vertex_collections():
            self.adb_graph.create_vertex_collection(self.default_node_type)

        if not self.adb_graph.has_edge_definition(self.default_edge_type):
            self.adb_graph.create_edge_definition(
                edge_collection=self.default_edge_type,
                from_vertex_collections=[self.default_node_type],
                to_vertex_collections=[self.default_node_type],
            )

    def _set_edge_collections_attributes_to_fetch(
        self, attributes: set[str] | None
    ) -> None:
        if attributes is None:
            self._edge_collections_attributes = set()
            return
        if len(attributes) > 0:
            self._edge_collections_attributes = attributes
            if "_id" not in attributes:
                self._edge_collections_attributes.add("_id")

=======
>>>>>>> 9dc4cc2f
    ###########
    # Getters #
    ###########

    @property
    def db(self) -> StandardDatabase:
        if self._db is None:
            raise DatabaseNotSet("Database not set")

        return self._db

    @property
    def graph_name(self) -> str:
        if self._graph_name is None:
            raise GraphNameNotSet("Graph name not set")

        return self._graph_name

    @property
    def graph_exists_in_db(self) -> bool:
        return self._graph_exists_in_db

    @property
    def get_edge_attributes(self) -> set[str]:
        return self._edge_collections_attributes

    ###########
    # Setters #
    ###########

    def _set_db(self, db: StandardDatabase | None = None) -> None:
        self._host = os.getenv("DATABASE_HOST")
        self._username = os.getenv("DATABASE_USERNAME")
        self._password = os.getenv("DATABASE_PASSWORD")
        self._db_name = os.getenv("DATABASE_NAME")

        if db is not None:
            if not isinstance(db, StandardDatabase):
                m = "arango.database.StandardDatabase"
                raise TypeError(m)

            db.version()
            self._db = db
            return

        # TODO: Raise a custom exception if any of the environment
        # variables are missing. For now, we'll just set db to None.
        if not all([self._host, self._username, self._password, self._db_name]):
            self._db = None
            logger.warning("Database environment variables not set")
            return

        self._db = ArangoClient(hosts=self._host, request_timeout=None).db(
            self._db_name, self._username, self._password, verify=True
        )

    def _set_graph_name(self, graph_name: str | None = None) -> None:
        if self._db is None:
            m = "Cannot set graph name without setting the database first"
            raise DatabaseNotSet(m)

        if graph_name is None:
            self._graph_exists_in_db = False
            logger.warning(f"**graph_name** not set for {self.__class__.__name__}")
            return

        if not isinstance(graph_name, str):
            raise TypeError("**graph_name** must be a string")

        self._graph_name = graph_name
        self._graph_exists_in_db = self.db.has_graph(graph_name)

        logger.info(f"Graph '{graph_name}' exists: {self._graph_exists_in_db}")

    ####################
    # ArangoDB Methods #
    ####################

    def aql(self, query: str, bind_vars: dict[str, Any] = {}, **kwargs: Any) -> Cursor:
        return nxadb.classes.function.aql(self.db, query, bind_vars, **kwargs)

    # def pull(self) -> None:
    #     self._node._fetch_all()
    #     self._adj._fetch_all()

    # NOTE: OUT OF SERVICE
    # def chat(self, prompt: str) -> str:
    #     if self.__qa_chain is None:
    #         if not self.__graph_exists_in_db:
    #             return "Could not initialize QA chain: Graph does not exist"

    #         # try:
    #         from langchain.chains import ArangoGraphQAChain
    #         from langchain_community.graphs import ArangoGraph
    #         from langchain_openai import ChatOpenAI

    #         model = ChatOpenAI(temperature=0, model_name="gpt-4")

    #         self.__qa_chain = ArangoGraphQAChain.from_llm(
    #             llm=model, graph=ArangoGraph(self.db), verbose=True
    #         )

    #         # except Exception as e:
    #         #     return f"Could not initialize QA chain: {e}"

    #     self.__qa_chain.graph.set_schema()
    #     result = self.__qa_chain.invoke(prompt)

    #     print(result["result"])

    #####################
    # nx.Graph Overides #
    #####################

    def copy(self, *args, **kwargs):
        raise NotImplementedError("Copying an ArangoDB Graph is not yet implemented")

    def subgraph(self, nbunch):
        raise NotImplementedError("Subgraphing is not yet implemented")

    def clear(self):
        logger.info("Note that clearing only erases the local cache")
        super().clear()

    def clear_edges(self):
        logger.info("Note that clearing edges ony erases the edges in the local cache")
        super().clear_edges()

    @cached_property
    def nodes(self):
        if self.graph_exists_in_db:
            logger.warning("nxadb.CustomNodeView is currently EXPERIMENTAL")
            return CustomNodeView(self)

        return super().nodes

    @cached_property
    def edges(self):
        if self.graph_exists_in_db:
            if self.is_directed():
                logger.warning("CustomEdgeView for Directed Graphs not yet implemented")
                return super().edges

            if self.is_multigraph():
                logger.warning("CustomEdgeView for MultiGraphs not yet implemented")
                return super().edges

            logger.warning("nxadb.CustomEdgeView is currently EXPERIMENTAL")
            return CustomEdgeView(self)

        return super().edges

    def add_node(self, node_for_adding, **attr):
        if node_for_adding not in self._node:
            if node_for_adding is None:
                raise ValueError("None cannot be a node")
            self._adj[node_for_adding] = self.adjlist_inner_dict_factory()

            ######################
            # NOTE: monkey patch #
            ######################

            # Old:
            # attr_dict = self._node[node_for_adding] = self.node_attr_dict_factory()
            # attr_dict.update(attr)

            # New:
            self._node[node_for_adding] = self.node_attr_dict_factory()
            self._node[node_for_adding].update(attr)

            # Reason:
            # Invoking `update` on the `attr_dict` without `attr_dict.node_id` being set
            # i.e trying to update a node's attributes before we know _which_ node it is

            ###########################

        else:
            self._node[node_for_adding].update(attr)

        nx._clear_cache(self)

    def number_of_edges(self, u=None, v=None):
        if u is None:
            ######################
            # NOTE: monkey patch #
            ######################

            # Old:
            # return int(self.size())

            # New:
            edge_collections = {
                e_d["edge_collection"] for e_d in self.adb_graph.edge_definitions()
            }
            num = sum(
                self.adb_graph.edge_collection(e).count() for e in edge_collections
            )
            num *= 2 if self.is_directed() and self.symmetrize_edges else 1

            return num

            # Reason:
            # It is more efficient to count the number of edges in the edge collections
            # compared to relying on the DegreeView.

        super().number_of_edges(u, v)<|MERGE_RESOLUTION|>--- conflicted
+++ resolved
@@ -223,13 +223,9 @@
         node_args = (*base_args, self.default_node_type)
         adj_args = (
             *node_args,
-<<<<<<< HEAD
+            self.edge_type_key,
             self.edge_type_func,
             self.get_edge_attributes,
-=======
-            self.edge_type_key,
-            self.edge_type_func,
->>>>>>> 9dc4cc2f
             self.__class__.__name__,
         )
 
@@ -243,18 +239,6 @@
         self.adjlist_outer_dict_factory = adjlist_outer_dict_factory(
             *adj_args, self.symmetrize_edges
         )
-
-<<<<<<< HEAD
-    def _create_default_collections(self) -> None:
-        if self.default_node_type not in self.adb_graph.vertex_collections():
-            self.adb_graph.create_vertex_collection(self.default_node_type)
-
-        if not self.adb_graph.has_edge_definition(self.default_edge_type):
-            self.adb_graph.create_edge_definition(
-                edge_collection=self.default_edge_type,
-                from_vertex_collections=[self.default_node_type],
-                to_vertex_collections=[self.default_node_type],
-            )
 
     def _set_edge_collections_attributes_to_fetch(
         self, attributes: set[str] | None
@@ -267,8 +251,6 @@
             if "_id" not in attributes:
                 self._edge_collections_attributes.add("_id")
 
-=======
->>>>>>> 9dc4cc2f
     ###########
     # Getters #
     ###########
