--- conflicted
+++ resolved
@@ -3,12 +3,9 @@
 from typing import Any, Callable, ClassVar
 
 import networkx as nx
-<<<<<<< HEAD
 import numpy as np
 import numpy.typing as npt
-=======
 from adbnx_adapter import ADBNX_Adapter
->>>>>>> 5ea9d99f
 from arango import ArangoClient
 from arango.cursor import Cursor
 from arango.database import StandardDatabase
@@ -46,19 +43,9 @@
         graph_name: str | None = None,
         default_node_type: str = "nxadb_node",
         edge_type_func: Callable[[str, str], str] = lambda u, v: f"{u}_to_{v}",
-<<<<<<< HEAD
         *args: Any,
         **kwargs: Any,
-    ) -> None:
-        if kwargs.get("incoming_graph_data") is not None and graph_name is not None:
-            m = "Cannot pass both **incoming_graph_data** and **graph_name** yet"
-            raise NotImplementedError(m)
-
-=======
-        *args,
-        **kwargs,
     ):
->>>>>>> 5ea9d99f
         self.__db = None
         self.__graph_name = None
         self.__graph_exists = False
