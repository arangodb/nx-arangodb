--- conflicted
+++ resolved
@@ -143,17 +143,8 @@
         is_multigraph=G.is_multigraph(),
         symmetrize_edges_if_directed=G.symmetrize_edges if G.is_directed() else False,
     )
-<<<<<<< HEAD
-    end_time = time.time()
-    logger.debug(f"load took {end_time - start_time} seconds")
-    print(f"ADB -> Dictionaries load took {end_time - start_time} seconds")
-
-    return G.to_networkx_class()(incoming_graph_data=adj_dict)
-    # G._adj = adj_dict # TODO: Can I do this instead?
-=======
 
     print(f"ADB -> Dictionaries load took {time.time() - start_time}s")
->>>>>>> e3342f86
 
     G_NX: nx.Graph | nx.DiGraph = G.to_networkx_class()()
     G_NX._node = node_dict
@@ -170,43 +161,7 @@
 
 if GPU_ENABLED:
 
-<<<<<<< HEAD
-    def _to_nxcg_graph(G: Any, as_directed: bool = False) -> nxcg.Graph | nxcg.DiGraph:
-        """Ensure that input type is a nx_cugraph graph, and convert if necessary."""
-        logger.debug(f"_to_nxcg_graph for {G.__class__.__name__}")
-
-        if isinstance(G, nxcg.Graph):
-            logger.debug("already an nx_cugraph graph")
-            return G
-
-        if isinstance(G, (nxadb.Graph, nxadb.DiGraph)):
-            # Assumption: G.adb_graph_name points to an existing graph in ArangoDB
-            # Therefore, the user wants us to pull the graph from ArangoDB,
-            # and convert it to an nx_cugraph graph.
-            # We currently accomplish this by using the NetworkX adapter for ArangoDB,
-            # which converts the ArangoDB graph to a NetworkX graph, and then we convert
-            # the NetworkX graph to an nx_cugraph graph.
-            # TODO: Implement a direct conversion from ArangoDB to nx_cugraph
-            if G.graph_exists_in_db:
-                logger.debug("converting nx_arangodb graph to nx_cugraph graph")
-                return nxcg_from_networkx_arangodb(G, as_directed=as_directed)
-
-        if isinstance(G, (nxadb.MultiGraph, nxadb.MultiDiGraph)):
-            m = "nxadb.MultiGraph not yet supported for _to_nxcg_graph()"
-            raise NotImplementedError(m)
-
-        # TODO: handle cugraph.Graph
-        raise TypeError(f"Expected nx_arangodb.Graph or nx.Graph; got {type(G)}")
-
-    def nxcg_from_networkx_arangodb(
-        G: nxadb.Graph | nxadb.DiGraph, as_directed: bool = False
-    ) -> nxcg.Graph | nxcg.DiGraph:
-        """Convert an nx_arangodb graph to nx_cugraph graph."""
-        logger.debug(f"nxcg_from_networkx_arangodb for {G.__class__.__name__}")
-
-=======
     def nxadb_to_nxcg(G: nxadb.Graph, as_directed: bool = False) -> nxcg.Graph:
->>>>>>> e3342f86
         if G.is_multigraph():
             raise NotImplementedError("Multigraphs not yet supported")
 
