--- conflicted
+++ resolved
@@ -161,16 +161,11 @@
 
 
 @pytest.mark.parametrize(
-<<<<<<< HEAD
-    "algorithm_func, assert_func",
-    [(nx.betweenness_centrality, assert_bc), (nx.pagerank, assert_pagerank)],
-=======
     "algorithm_func, assert_func, affected_by_symmetry",
     [
         (nx.betweenness_centrality, assert_bc, True),
         (nx.pagerank, assert_pagerank, False),
     ],
->>>>>>> b5d94e03
 )
 def test_algorithm(
     algorithm_func: Callable[..., Any],
