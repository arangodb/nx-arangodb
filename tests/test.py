--- conflicted
+++ resolved
@@ -12,9 +12,6 @@
     assert db.version()
 
 
-<<<<<<< HEAD
-def test_bc(load_graph: Any) -> None:
-=======
 def test_load_graph_from_nxadb():
     graph_name = "KarateGraph"
 
@@ -38,7 +35,6 @@
 
 
 def test_bc(load_graph):
->>>>>>> 5ea9d99f
     G_1 = nx.karate_club_graph()
     G_2 = nxadb.Graph(incoming_graph_data=G_1)
     G_3 = nxadb.Graph(graph_name="KarateGraph")
@@ -61,11 +57,7 @@
         pytest.skip("phenolrs not installed")
 
     G_4 = nxadb.Graph(graph_name="KarateGraph")
-<<<<<<< HEAD
-    r_6 = nxadb.betweenness_centrality(G_4, pull_graph_on_cpu=False)  # type: ignore
-=======
     r_6 = nx.betweenness_centrality(G_4)
->>>>>>> 5ea9d99f
 
     G_5 = nxadb.Graph(graph_name="KarateGraph")
     r_7 = nxadb.betweenness_centrality(G_5, pull_graph_on_cpu=False)
@@ -101,14 +93,10 @@
         pytest.skip("phenolrs not installed")
 
     G_4 = nxadb.Graph(graph_name="KarateGraph")
-<<<<<<< HEAD
-    r_6 = nxadb.pagerank(G_4, pull_graph_on_cpu=False)  # type: ignore
-=======
     r_6 = nx.pagerank(G_4)
 
     G_5 = nxadb.Graph(graph_name="KarateGraph")
     r_7 = nxadb.pagerank(G_5, pull_graph_on_cpu=False)
->>>>>>> 5ea9d99f
 
     G_6 = nxadb.DiGraph(graph_name="KarateGraph")
     r_8 = nx.pagerank(G_6)
@@ -139,14 +127,10 @@
         pytest.skip("phenolrs not installed")
 
     G_4 = nxadb.Graph(graph_name="KarateGraph")
-<<<<<<< HEAD
-    r_6 = nxadb.community.louvain_communities(G_4, pull_graph_on_cpu=False)  # type: ignore  # noqa
-=======
     r_6 = nx.community.louvain_communities(G_4)
 
     G_5 = nxadb.Graph(graph_name="KarateGraph")
     r_7 = nxadb.community.louvain_communities(G_5, pull_graph_on_cpu=False)
->>>>>>> 5ea9d99f
 
     G_6 = nxadb.DiGraph(graph_name="KarateGraph")
     r_8 = nx.community.louvain_communities(G_6)
